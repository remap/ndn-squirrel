/**
 * Copyright (C) 2016-2017 Regents of the University of California.
 * @author: Jeff Thompson <jefft0@remap.ucla.edu>
 *
 * This program is free software: you can redistribute it and/or modify
 * it under the terms of the GNU Lesser General Public License as published by
 * the Free Software Foundation, either version 3 of the License, or
 * (at your option) any later version.
 *
 * This program is distributed in the hope that it will be useful,
 * but WITHOUT ANY WARRANTY; without even the implied warranty of
 * MERCHANTABILITY or FITNESS FOR A PARTICULAR PURPOSE.  See the
 * GNU Lesser General Public License for more details.
 *
 * You should have received a copy of the GNU Lesser General Public License
 * along with this program.  If not, see <http://www.gnu.org/licenses/>.
 * A copy of the GNU Lesser General Public License is in the file COPYING.
 */

/**
 * A MicroForwarder holds a PIT, FIB and faces to function as a simple NDN
 * forwarder. It has a single instance which you can access with
 * MicroForwarder.get().
 */
class MicroForwarder {
  PIT_ = null;   // array of PitEntry
  FIB_ = null;   // array of FibEntry
  faces_ = null; // array of ForwarderFace
  dataRetransmitQueue_ = null; // array of DataRetransmitEntry
  delayedCallTable_ = null; // WakeupDelayedCallTable
  getForwardingDelay_ = null; // function
  logLevel_ = 0; // integer
  maxRetransmitRetries_ = 0;
<<<<<<< HEAD
  minRetransmitDelayMilliseconds_ = 6000;
  maxRetransmitDelayMilliseconds_ = 7000;

  debugEnable_ = true; // operant
  logEnable_ = false; // operant
=======
  minRetransmitDelayMilliseconds_ = 1000;
  maxRetransmitDelayMilliseconds_ = 3000;
>>>>>>> f69a87eb

  static localhostNamePrefix = Name("/localhost");
  static broadcastNamePrefix = Name("/ndn/broadcast");

  /**
   * Create a new MicroForwarder. You must call addFace(). If running on the Imp
   * device, call addFace("internal://agent", agent).
   * Normally you do not create a MicroForwader, but use the static get().
   */
  constructor()
  {
    PIT_ = [];
    FIB_ = [];
    faces_ = [];
    dataRetransmitQueue_ = [];
    delayedCallTable_ = WakeupDelayedCallTable();
  }

  /**
   * Get a singleton instance of a MicroForwarder.
   * @return {MicroForwarder} The singleton instance.
   */
  static function get()
  {
    if (MicroForwarder_instance == null)
      ::MicroForwarder_instance = MicroForwarder();
    return MicroForwarder_instance;
  }

  /**
   * Add a new face to communicate with the given transport. This immediately
   * connects using the connectionInfo.
   * @param {string} uri The URI to use in the faces/query and faces/list
   * commands.
   * @param {Transport} transport An object of a subclass of Transport to use
   * for communication. If the transport object has a "setOnReceivedObject"
   * method, then use it to set the onReceivedObject callback.
   * @param {TransportConnectionInfo} connectionInfo This must be a
   * ConnectionInfo from the same subclass of Transport as transport.
   * @return {integer} The new face ID.
   */
  function addFace(uri, transport, connectionInfo)
  {
    local face = null;
    local thisForwarder = this;
    if ("setOnReceivedObject" in transport)
      transport.setOnReceivedObject
        (function(obj) { thisForwarder.onReceivedObject(face, obj); });
    face = ForwarderFace(uri, transport);

    transport.connect
      (connectionInfo,
       { onReceivedElement = function(element) {
           thisForwarder.onReceivedElement(face, element); } },
       function(){});
    faces_.append(face);

    return face.faceId;
  }

  /**
   * Set the getForwardingDelay callback. When the MicroForwarder receives an
   * interest which matches the routing prefix on a face, it calls
   * getForwardingDelay as described below to check if it is OK to forward to
   * the face. This can be used to implement a simple forwarding strategy.
   * @param {function} getForwardingDelay If not null, and the interest matches
   * the routePrefix of the outgoing face, then the MicroForwarder calls
   * getForwardingDelay(interest, incomingFaceId, incomingFaceUri, outgoingFaceId,
   * outgoingFaceUri, routePrefix) where interest is the incoming Interest
   * object, incomingFaceId is the ID integer of the incoming face,
   * incomingFaceUri is the URI string of the incoming face, outgoingFaceId is
   * the ID integer of the outgoing face, outgoingFaceUri is the URI string of
   * the outgoing face, and routePrefix is the prefix Name of the matching
   * outgoing route. If the getForwardingDelay callback returns 0 then
   * immediately forward to the outgoing face. (Often, 0 means "no" but in this
   * case it means "yes, forward after zero delay".) If it returns a negative
   * number, then don't forward. If getForwardingDelay returns a positive number
   * x, then forward after a delay of x milliseconds using imp.wakeup (only
   * supported on the Imp).
   * IMPORTANT: The getForwardingDelay callback is called when the routePrefix
   * matches, even if the outgoing face is the same as the incoming face. So you
   * must check if incomingFaceId == outgoingFaceId and return false if you
   * don't want to forward to the same face.
   */
  function setGetForwardingDelay(getForwardingDelay)
  {
    getForwardingDelay_ = getForwardingDelay;
  }

  /**
   * Find or create the FIB entry with the given name and add the ForwarderFace
   * with the given faceId.
   * @param {Name} name The name of the FIB entry.
   * @param {integer} faceId The face ID of the face for the route.
   * @return {bool} True for success, or false if can't find the ForwarderFace
   * with faceId.
   */
  function registerRoute(name, faceId)
  {
    local nexthopFace = findFace_(faceId);
    if (nexthopFace == null)
      return false;

    // Check for a FIB entry for the name and add the face.
    for (local i = 0; i < FIB_.len(); ++i) {
      local fibEntry = FIB_[i];
      if (fibEntry.name.equals(name)) {
        // Make sure the face is not already added.
        if (fibEntry.faces.indexOf(nexthopFace) < 0)
          fibEntry.faces.push(nexthopFace);

        return true;
      }
    }

    // Make a new FIB entry.
    local fibEntry = FibEntry(name);
    fibEntry.faces.push(nexthopFace);
    FIB_.push(fibEntry);

    return true;
  }

  // Enable consoleLog statements, called from Operant code
  function enableDebug() { debugEnable_ = true; }
  function enableLog() { logEnable_ = true; }

  /**
   * Use PacketExtensions.makeExtension to prepend the extension to the
   * extensions header that is prepended to each outgoing Interest on the given
   * face. You can call this multiple times to prepend multiple extensions.
   * @param {integer} faceId The face ID of the face for outgoing Interests. If
   * there is not face with the faceId, do nothing.
   * @param {integer} code The extension code byte value where the 5 bits of the
   * code are in the most-significant bits of the byte. For example,
   * PacketExtensionCode.GeoTag .
   * @param {integer} payload The 27-bit extension payload.
   */
  function prependInterestExtension(faceId, code, payload)
  {
    local face = findFace_(faceId);
    if (face != null)
      face.prependInterestExtension(code, payload)
  }

  /**
   * Set the log level for consoleLog statements.
   * @param {integer} logLevel The log level value as follows. 0 (default) =
   * no logging. 1 = log information of incoming and outgoing Interest and Data
   * packets.
   */
  function setLogLevel(logLevel) { logLevel_ = logLevel; }

  /**
   * This is called by the listener when an entire TLV element is received.
   * If it is an Interest, look in the FIB for forwarding. If it is a Data packet,
   * look in the PIT to match an Interest.
   * @param {ForwarderFace} face The ForwarderFace with the transport that
   * received the element.
   * @param {Buffer} element The received element.
   */
  function onReceivedElement(face, element)
  {
    local geoTag = null;
    local transmitFailed = false;
    if (debugEnable_) consoleLog("<DBUG> onReceivedElement </DBUG>");  // operant
    if (PacketExtensions.isExtension(element.get(0))) {
      local i = 0;
      for (;
           i < element.len() && PacketExtensions.isExtension(element.get(i));
           i += 4) {
        local code = (element.get(i) & 0xf8);
        local payload = PacketExtensions.getPayload(element, i);

        if ((code & 0x80) != 0) {
          // We are required to process this extension.

          if (code == PacketExtensionCode.ErrorReporting) {
            if (payload == ErrorReportingPayload.TransmitFailed)
            {
              if (debugEnable_) consoleLog("<DBUG> Transmit failed </DBUG>");  // operant
              transmitFailed = true;
            }
            else {
              // Error: Unrecognized error payload. Drop the packet.
              return;
            }
          }
          else {
            // Error: Unrecognized required header. Drop the packet.
            return;
          }
        }
        else {
          // This extension is optional.
          if (code == PacketExtensionCode.GeoTag) {
            if (geoTag == null)
              // Get the first GeoTag.
              geoTag = payload;
          }
        }
      }

      // Now strip the packet extensions header so we can decode.
      element = element.slice(i);
    }

    local interest = null;
    local data = null;
    // Use Buffer.get to avoid using the metamethod.
    if (element.get(0) == Tlv.Interest || element.get(0) == Tlv.Data) {
      local decoder = TlvDecoder(element);
      if (decoder.peekType(Tlv.Interest, element.len())) {
        interest = Interest();
        interest.wireDecode(element, TlvWireFormat.get());

        interest.setGeoTag(geoTag);
      }
      else if (decoder.peekType(Tlv.Data, element.len())) {
        data = Data();
        data.wireDecode(element, TlvWireFormat.get());
      }
    }

    local nowSeconds = NdnCommon.getNowSeconds();
    // Remove timed-out PIT entries
    // Iterate backwards so we can remove the entry and keep iterating.
    for (local i = PIT_.len() - 1; i >= 0; --i) {
      if (nowSeconds >= PIT_[i].timeoutEndSeconds) {
        removePitEntry_(i);
      }
    }
    // Remove timed-out Data retransmit queue entries.
    for (local i = dataRetransmitQueue_.len() - 1; i >= 0; --i) {
      if (nowSeconds >= dataRetransmitQueue_[i].timeoutEndSeconds_) {
        dataRetransmitQueue_[i].isRemoved_ = true;
        dataRetransmitQueue_.remove(i);
      }
    }

    // Now process as Interest or Data.
    if (interest != null) 
    {
      if (debugEnable_) consoleLog("<DBUG> Processing Interest " + interest.getName() + " </DBUG>");  // operant
      if (transmitFailed) 
      {
        // Find the PIT entry of the failed transmission.
        if (debugEnable_) consoleLog("<DBUG> Interest TX failed </DBUG>");  // operant
        for (local i = 0; i < PIT_.len(); ++i) {
          local entry = PIT_[i];
          if (entry.interest.getNonce().equals(interest.getNonce()) &&
              entry.interest.getName().equals(interest.getName())) {

            // This will only schedule if there are more retransmit tries.
            if (debugEnable_) consoleLog("<DBUG> Scheduling Interest retransmission of nonce: " + interest.getNonce().toHex() + " </DBUG>");  // operant
            entry.scheduleRetransmit(face, this);
            return;
          }
        }

        return;
      }

      if (localhostNamePrefix.match(interest.getName()))
      {
        // Ignore localhost.
        if (debugEnable_) consoleLog("<DBUG> Ignoring localhost </DBUG>");  // operant
        if (logEnable_) consoleLog("</MFWD></LOG>");  // operant
        return;
      }
        

      // First check for a duplicate nonce on any face.
      for (local i = 0; i < PIT_.len(); ++i) 
      {
        if (debugEnable_) consoleLog("<DBUG> Checking for duplicate nonce: " + interest.getNonce().toHex() + " </DBUG>");  // operant
        local entry = PIT_[i];
        if (entry.interest.getNonce().equals(interest.getNonce())) {

          if (entry.retransmitFace_ != null &&
              entry.interest.getName().equals(interest.getName())) {
            // The Interest had a transmitFailed and was scheduled for
            // retransmission, but another forwarder has transmitted it, so
            // cancel retransmissions and set outFace_ null so that this PIT
            // entry is not used to forward the Data packet.
            // TODO: What if face != entry.retransmitFace_?
            // TODO: What if retransmission is scheduled on multiple faces?
<<<<<<< HEAD
            if (debugEnable_) consoleLog("<DBUG> PIT entry for Interest scheduled for retransmission removed; nonce: " + interest.getNonce().toHex() + " </DBUG>");  // operant
            removePitEntry_(i);
=======
            entry.retransmitFace_ == null;
            entry.outFace_ = null;
>>>>>>> f69a87eb
            return;
          }

          // Drop the duplicate nonce.
          if (debugEnable_) consoleLog("<DBUG> Interest already in PIT was dropped </DBUG>");  // operant
          if (logEnable_) {  // operant
      	    consoleLog("<DROP><INT> " +
              interest.getName().toUri() + "</INT><NONC>" + interest.getNonce().toHex() +
		          "</NONC><FACE>" + face.uri + "</FACE></DROP>");
          }
          return;
        }
      }

      // Check for a duplicate Interest.
      local timeoutEndSeconds;
      if (interest.getInterestLifetimeMilliseconds() != null)
        timeoutEndSeconds = nowSeconds + (interest.getInterestLifetimeMilliseconds() / 1000.0).tointeger();
      else
        // Use a default timeout.
        timeoutEndSeconds = nowSeconds + 4;
      for (local i = 0; i < PIT_.len(); ++i) {
        local entry = PIT_[i];
        // TODO: Check interest equality of appropriate selectors.

        if (entry.inFace_ == face &&
            entry.interest.getName().equals(interest.getName())) {
            if (debugEnable_) consoleLog("<DBUG> Duplicate Interest in PIT </DBUG>");  // operant
            // Duplicate PIT entry.
            // Update the interest timeout.
            if (timeoutEndSeconds > entry.timeoutEndSeconds)
            entry.timeoutEndSeconds = timeoutEndSeconds;
          return;
        }
      }

      // Add to the PIT.
      local pitEntry = PitEntry
        (interest, face, timeoutEndSeconds, maxRetransmitRetries_);
      PIT_.append(pitEntry);

      if (broadcastNamePrefix.match(interest.getName())) {
        // Special case: broadcast to all faces.
        for (local i = 0; i < faces_.len(); ++i) {
          local outFace = faces_[i];
          // Don't send the interest back to where it came from.
          if (outFace != face) {
            // For now, don't add an extensions header to broadcast Interests.
            pitEntry.outFace_ = outFace;
            outFace.sendBuffer(element);
          }
        }
      }
      else {
        // Send the interest to the faces in matching FIB entries.
        for (local i = 0; i < FIB_.len(); ++i) {
          local fibEntry = FIB_[i];

          // TODO: Need to check all for longest prefix match?
          if (fibEntry.name.match(interest.getName())) {
            for (local j = 0; j < fibEntry.faces.len(); ++j) {
              local outFace = fibEntry.faces[j];
              // If getForwardingDelay_ is not defined, don't send the interest
              // back to where it came from.
              if (!(getForwardingDelay_ == null && outFace == face)) {
                local outBuffer = element;
                if (outFace.interestExtensionsHeader != null)
                  // Prepend the extensions header.
                  outBuffer = Buffer.concat
                    ([outFace.interestExtensionsHeader.buf(), outBuffer]);

                local forwardingDelayMs = true;
                if (getForwardingDelay_ != null)
                  // Note that getForwardingDelay_  is called even if outFace == face.
                  forwardingDelayMs = getForwardingDelay_
                    (interest, face.faceId, face.uri, outFace.faceId outFace.uri,
                     fibEntry.name);

                pitEntry.outFace_ = outFace;

                if (forwardingDelayMs == 0) {
                  // Forward now.
                  if (debugEnable_) consoleLog("<DBUG> Forwarding Interest immediately </DBUG>");  // operant
                  outFace.sendBuffer(outBuffer);
                }
                else if (forwardingDelayMs > 0) {
                  // Forward after a delay. Specify seconds.
                  if (debugEnable_) consoleLog("<DBUG> Forwarding Interest after delay of " + forwardingDelayMs + "seconds </DBUG>");  // operant
                  imp.wakeup(forwardingDelayMs / 1000.0,

                             function() { outFace.sendBuffer(outBuffer); });
                }
              }
            }
          }
        }
      }
    }
    else if (data != null) {

      if (transmitFailed) {
        // Find the queue entry of the failed transmission.
        for (local i = 0; i < dataRetransmitQueue_.len(); ++i) {
          local entry = dataRetransmitQueue_[i];
          if (entry.data_.getName().equals(data.getName())) {
            // This will only schedule if there are more retransmit tries.
            entry.scheduleRetransmit(face, this);
            return;
          }
        }

        // This data packet was not scheduled for retransmit, so schedule it.
        local entry = DataRetransmitEntry(data, maxRetransmitRetries_);
        dataRetransmitQueue_.append(entry);
        entry.scheduleRetransmit(face, this);
        return;
      }

      // Send the data packet to the face for each matching PIT entry.
      // Iterate backwards so we can remove the entry and keep iterating.
      
      local foundMatchingPITEntry = false; // operant
      
      for (local i = PIT_.len() - 1; i >= 0; --i) {
        local entry = PIT_[i];

        // Note: entry.outFace_ is null when waiting to retransmit after a
        // failed transmission, so ignore the PIT entry.
        if (entry.inFace_ != null && entry.outFace_ != null &&
            entry.interest.matchesData(data)) {
          if (debugEnable_) consoleLog("<DBUG> Forwarding Data & removing PIT entry i=: " + i + " </DBUG>");  // operant
          // Remove the entry before sending.
          removePitEntry_(i);

          entry.inFace_.sendBuffer(element);
          entry.inFace_ = null;

        }
      }
      if (debugEnable_ == true && foundMatchingPITEntry == false) consoleLog("<DBUG> No matching PIT entry; Data dropped </DBUG>");  // operant
      if ( logEnable_) {  // operant
	        consoleLog("<DROP><DATA> " + data.getName().toUri() + "</DATA><FACE>" + face.uri + "</FACE></DROP>");
	        consoleLog("</MFWD></LOG>");
      }
    }
  }

  /**
   * This is called when an object is received on a local face.
   * @param {ForwarderFace} face The ForwarderFace with the transport that
   * received the object.
   * @param {table} obj A Squirrel table where obj.type is a string.
   */
  function onReceivedObject(face, obj)
  {
    if (!(typeof obj == "table" && "type" in obj))
      return;

    if (obj.type == "rib/register") {
      local faceId;
      if ("faceId" in obj && obj.faceId != null)
        faceId = obj.faceId;
      else
        // Use the requesting face.
        faceId = face.faceId;

      if (!registerRoute(Name(obj.nameUri), faceId))
        // TODO: Send error reply?
        return;

      obj.statusCode <- 200;
      face.sendObject(obj);
    }
  }

  /**
   * If entry.nRetransmitRetries_ is still greater than zero, get the random
   * delay between minRetransmitDelayMilliseconds_ and
   * maxRetransmitDelayMilliseconds_, and use
   * delayedCallTable_.callLater to call entry.onRetransmit_() after the delay.
   * (This is an internal method, for example called by PitEntry.
   * @param {object} The object with integer nRetransmitRetries_ and the method
   * of no arguments onRetransmit_().
   */
  function delayedRetransmit(entry)
  {
    if (entry.nRetransmitRetries_ <= 0)
      return;

    local delayRangeMilliseconds =
      maxRetransmitDelayMilliseconds_ - minRetransmitDelayMilliseconds_;
    local delayMilliseconds =
      minRetransmitDelayMilliseconds_ +
      (1.0 * math.rand() / RAND_MAX) * delayRangeMilliseconds;

    // Set the delayed call.
    delayedCallTable_.callLater
      (delayMilliseconds, function() { entry.onRetransmit_(); });
  }

  /**
   * A private method to find the face in faces_ with the faceId.
   * @param {integer} The faceId.
   * @return {ForwarderFace} The ForwarderFace, or null if not found.
   */
  function findFace_(faceId)
  {
    local nexthopFace = null;
    for (local i = 0; i < faces_.len(); ++i) {
      if (faces_[i].faceId == faceId)
        return faces_[i];
    }

    return null;
  }

  /**
   * Mark the PitEntry at PIT_[i] as removed (in case something references it)
   * and remove it.
   */
  function removePitEntry_(i)
  {
    PIT_[i].isRemoved_ = true;
    PIT_.remove(i);
  }
}

// We use a global variable because static member variables are immutable.
MicroForwarder_instance <- null;

/**
 * A PitEntry is used in the PIT to record the face on which an Interest came 
 * in. (This is not to be confused with the entry object used by the application
 * library's PendingInterestTable class.)
 */
class PitEntry {
  interest = null;
  inFace_ = null;
  timeoutEndSeconds = null;
  isRemoved_ = false;
  // TODO: This should be a list for retries on multiple faces.
  nRetransmitRetries_ = 0;
  retransmitFace_ = null;
  outFace_ = null;

  debugEnable_ = true; // operant
  logEnable_ = false; // operant


  /**
   * Create a PitEntry for the interest and incoming face.
   * @param {Interest} interest The pending Interest.
   * @param {ForwarderFace} inFace The Interest's incoming face (and where the
   * matching Data packet will be sent).
   * @param {integer} timeoutEndSeconds The time in seconds (based on
   * NdnCommon.getNowSeconds()) when the interest times out.
   * @param {integer} nRetransmitRetries The initial number of retransmit
   * retries.
   */
  constructor(interest, inFace, timeoutEndSeconds, nRetransmitRetries)
  {
    this.interest = interest;
    this.inFace_ = inFace;
    this.timeoutEndSeconds = timeoutEndSeconds;
    nRetransmitRetries_ = nRetransmitRetries;
  }

  /**
   * Schedule to retransmit this interest after a random delay between
   * minRetransmitDelayMilliseconds_ and maxRetransmitDelayMilliseconds_. Since
   * we are scheduling a retransmit, assume the send to outFace_ failed and set
   * it to null. If already scheduled for retransmit, don't retransmit. If
   * nRetransmitRetries_ is zero, don't retransmit. If isRemoved_ becomes true
   * while waiting to retransmit, don't retransmit.
   * @param {ForwarderFace} The face on which to retransmit the interest.
   * @param {MicroForwarder} forwarder This calls forwarder.delayedRetransmit().
   */
  function scheduleRetransmit(retransmitFace, forwarder)
  {
    outFace_ = null;

    if (debugEnable_) consoleLog("<DBUG> Interest retransmission being scheduled; # of retries: " + nRetransmitRetries_ + " </DBUG>");  // operant

    if (retransmitFace_ != null)
      // Already scheduled for retransmit.
      return;

    if (nRetransmitRetries_ <= 0)
      return;



    retransmitFace_ = retransmitFace;
    forwarder.delayedRetransmit(this);
  }

  /**
   * This is the callback from delayedCallTable_.callLater. Decrement
   * nRetransmitRetries_ and retransmit the Interest on retransmitFace_,
   * including retransmitFace_.interestExtensionsHeader (if any). Set
   * outFace_ to retransmitFace_ to indicate that the packet is under
   * transmission, then set retransmitFace_ to null since we are no longer
   * waiting to transmit. If isRemoved_, do nothing.

   */
  function onRetransmit_()
  {
    if (isRemoved_)
      // This PitEntry was removed while waiting to retransmit.
      return;
  
    if (nRetransmitRetries_ <= 0 || retransmitFace_ == null)
      // We don't really expect this.
      return;

    nRetransmitRetries_ -= 1;

    // Retransmit.
    local outBuffer = interest.wireEncode().buf();
    if (retransmitFace_.interestExtensionsHeader != null)
      // Prepend the extensions header.
      outBuffer = Buffer.concat
        ([retransmitFace_.interestExtensionsHeader.buf(), outBuffer]);
    outFace_ = retransmitFace_;
    retransmitFace_ = null;
    try {
      outFace_.sendBuffer(outBuffer);
    } catch (ex) {
      // Log and ignore the exception so that we continue and try again.
      consoleLog("Error in sendBuffer: " + ex);
    }
  }
}

/**
 * A FibEntry is used in the FIB to match a registered name with related faces.
 * @param {Name} name The registered name for this FIB entry.
 */
class FibEntry {
  name = null;
  faces = null; // array of ForwarderFace

  constructor (name)
  {
    this.name = name;
    this.faces = [];
  }
}

/**
 * A ForwarderFace is used by the faces list to represent a connection using the
 * given Transport.
 */
class ForwarderFace {
  uri = null;
  transport = null;
  faceId = null;
  // extensionsHeader is a Blob with the encoded header, or null if none.
  interestExtensionsHeader = null;

  /**
   * Create a ForwarderFace and set the faceId to a unique value.
   * @param {string} uri The URI to use in the faces/query and faces/list
   * commands.
   * @param {Transport} transport Communicate using the Transport object. You
   * must call transport.connect with an elementListener object whose
   * onReceivedElement(element) calls
   * microForwarder.onReceivedElement(face, element), with this face. If available
   * the transport's onReceivedObject(obj) should call
   * microForwarder.onReceivedObject(face, obj), with this face.
   */
  constructor(uri, transport)
  {
    this.uri = uri;
    this.transport = transport;
    this.faceId = ++ForwarderFace_lastFaceId;
  }

  /**
   * Check if this face is still enabled.
   * @returns {bool} True if this face is still enabled.
   */
  function isEnabled() { return transport != null; }

  /**
   * Disable this face so that isEnabled() returns false.
   */
  function disable() { transport = null; };

  /**
   * Send the object to the transport, if this face is still enabled.
   * @param {object} obj The object to send.
   */
  function sendObject(obj)
  {
    if (transport != null && "sendObject" in transport)
      transport.sendObject(obj);
  }

  /**
   * Send the buffer to the transport, if this face is still enabled.
   * @param {Buffer} buffer The bytes to send.
   */
  function sendBuffer(buffer)
  {
    if (this.transport != null)
      this.transport.send(buffer);
  }

  /**
   * Use PacketExtensions.makeExtension to prepend the extension to the
   * extensions header that is prepended to each outgoing Interest. You can call
   * this multiple times to prepend multiple extensions.
   * @param {integer} code The extension code byte value where the 5 bits of the
   * code are in the most-significant bits of the byte. For example,
   * PacketExtensionCode.GeoTag .
   * @param {integer} payload The 27-bit extension payload.
   */
  function prependInterestExtension(code, payload)
  {
    local extension = PacketExtensions.makeExtension(code, payload);

    if (interestExtensionsHeader == null)
      // Set the first extension.
      interestExtensionsHeader = extension;
    else
      // Prepend the extension.
      interestExtensionsHeader = Blob
        (Buffer.concat([extension.buf(), interestExtensionsHeader.buf()]),
         false)
  }
}

/**
 * A DataRetransmitEntry is created to track the retransmission of a Data
 * packet.
 */
class DataRetransmitEntry {
  data_ = null;
  isRemoved_ = false;
  // TODO: This should be a list for retries on multiple faces.
  nRetransmitRetries_ = 0;
  retransmitFace_ = null;
  outFace_ = null;
  timeoutEndSeconds_ = 0;
  // TIMEOUT_SECONDS is enough time to get a transmit nack.
  static TIMEOUT_SECONDS = 4;

  /**
   * Create a DataRetransmitEntry for the Data packet. Then you should call
   * scheduleRetransmit.
   * @param {Data} The Data packet to retransmit.
   * @param {integer} nRetransmitRetries The initial number of retransmit
   * retries.
   */
  constructor(data, nRetransmitRetries)
  {
    data_ = data;
    nRetransmitRetries_ = nRetransmitRetries;
    timeoutEndSeconds_ = NdnCommon.getNowSeconds() + TIMEOUT_SECONDS;
  }

  /**
   * Schedule to retransmit the Data packet after a random delay between
   * minRetransmitDelayMilliseconds_ and maxRetransmitDelayMilliseconds_. Since
   * we are scheduling a retransmit, assume the send to outFace_ failed and set
   * it to null. If already scheduled for retransmit, don't retransmit. If
   * nRetransmitRetries_ is zero, don't retransmit. If isRemoved_ becomes true
   * while waiting to retransmit, don't retransmit.
   * @param {ForwarderFace} retransmitFace The face on which to retransmit the
   * Data packet.
   * @param {MicroForwarder} forwarder This calls forwarder.delayedRetransmit().
   */
  function scheduleRetransmit(retransmitFace, forwarder)
  {
    outFace_ = null;
  
    if (retransmitFace_ != null)
      // Already scheduled for retransmit.
      return;

    if (nRetransmitRetries_ <= 0)
      return;

    retransmitFace_ = retransmitFace;
    forwarder.delayedRetransmit(this);
  }

  /**
   * This is the callback from delayedCallTable_.callLater. Decrement
   * nRetransmitRetries_ and retransmit the Data on retransmitFace_. Set
   * outFace_ to retransmitFace_ to indicate that the packet is under
   * transmission, then set retransmitFace_ to null since we are no longer
   * waiting to transmit. Also reset timeoutEndSeconds_. If isRemoved_, do
   * nothing.
   */
  function onRetransmit_()
  {
    if (isRemoved_)
      // This entry was removed while waiting to retransmit.
      return;

    if (nRetransmitRetries_ <= 0 || retransmitFace_ == null)
      // We don't really expect this.
      return;

    nRetransmitRetries_ -= 1;

    outFace_ = retransmitFace_;
    retransmitFace_ = null;
    timeoutEndSeconds_ = NdnCommon.getNowSeconds() + TIMEOUT_SECONDS;
    try {
      outFace_.sendBuffer(data_.wireEncode().buf());
    } catch (ex) {
      // Log and ignore the exception so that we continue and try again.
      consoleLog("Error in sendBuffer: " + ex);
    }
  }
}

ForwarderFace_lastFaceId <- 0;<|MERGE_RESOLUTION|>--- conflicted
+++ resolved
@@ -31,16 +31,12 @@
   getForwardingDelay_ = null; // function
   logLevel_ = 0; // integer
   maxRetransmitRetries_ = 0;
-<<<<<<< HEAD
+
   minRetransmitDelayMilliseconds_ = 6000;
   maxRetransmitDelayMilliseconds_ = 7000;
 
   debugEnable_ = true; // operant
   logEnable_ = false; // operant
-=======
-  minRetransmitDelayMilliseconds_ = 1000;
-  maxRetransmitDelayMilliseconds_ = 3000;
->>>>>>> f69a87eb
 
   static localhostNamePrefix = Name("/localhost");
   static broadcastNamePrefix = Name("/ndn/broadcast");
@@ -328,13 +324,11 @@
             // entry is not used to forward the Data packet.
             // TODO: What if face != entry.retransmitFace_?
             // TODO: What if retransmission is scheduled on multiple faces?
-<<<<<<< HEAD
-            if (debugEnable_) consoleLog("<DBUG> PIT entry for Interest scheduled for retransmission removed; nonce: " + interest.getNonce().toHex() + " </DBUG>");  // operant
-            removePitEntry_(i);
-=======
+
+            if (debugEnable_) consoleLog("<DBUG> PIT entry for Interest scheduled for retransmission canceled; nonce: " + interest.getNonce().toHex() + " </DBUG>");  // operant
+            
             entry.retransmitFace_ == null;
             entry.outFace_ = null;
->>>>>>> f69a87eb
             return;
           }
 
