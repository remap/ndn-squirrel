/**
 * Copyright (C) 2016-2018 Regents of the University of California.
 * @author: Jeff Thompson <jefft0@remap.ucla.edu>
 *
 * This program is free software: you can redistribute it and/or modify
 * it under the terms of the GNU Lesser General Public License as published by
 * the Free Software Foundation, either version 3 of the License, or
 * (at your option) any later version.
 *
 * This program is distributed in the hope that it will be useful,
 * but WITHOUT ANY WARRANTY; without even the implied warranty of
 * MERCHANTABILITY or FITNESS FOR A PARTICULAR PURPOSE.  See the
 * GNU Lesser General Public License for more details.
 *
 * You should have received a copy of the GNU Lesser General Public License
 * along with this program.  If not, see <http://www.gnu.org/licenses/>.
 * A copy of the GNU Lesser General Public License is in the file COPYING.
 */

/**
 * A MicroForwarder holds a PIT, FIB and faces to function as a simple NDN
 * forwarder. It has a single instance which you can access with
 * MicroForwarder.get().
 */
class MicroForwarder {
  PIT_ = null;   // array of PitEntry
  FIB_ = null;   // array of FibEntry
  faces_ = null; // array of ForwarderFace
  dataRetransmitQueue_ = null; // array of DataRetransmitEntry
  delayedCallTable_ = null; // WakeupDelayedCallTable
  getForwardingDelay_ = null; // function
  logLevel_ = 0; // integer
  maxRetransmitRetries_ = 0;

  minRetransmitDelayMilliseconds_ = 3000;
  maxRetransmitDelayMilliseconds_ = 3300;
  minPitEntryLifetimeMilliseconds_ = 60000;

  debugEnable_ = false; // operant
  logEnable_ = false; // operant
 
  static localhostNamePrefix = Name("/localhost");
  static localhopNamePrefix = Name("/localhop");
  static broadcastNamePrefix = Name("/ndn/broadcast");

    /**
   * Create a new MicroForwarder. You must call addFace(). If running on the Imp
   * device, call addFace("internal://agent", SquirrelObjectTransport(),
   * SquirrelObjectTransportConnectionInfo(agent)).
   * Normally you do not create a MicroForwader, but use the static get().
   */
   constructor()
  {
    PIT_ = [];
    FIB_ = [];
    faces_ = [];
    dataRetransmitQueue_ = [];
    delayedCallTable_ = WakeupDelayedCallTable();
  }

  /**
   * Get a singleton instance of a MicroForwarder.
   * @return {MicroForwarder} The singleton instance.
   */
  static function get()
  {
    if (MicroForwarder_instance == null)
      ::MicroForwarder_instance = MicroForwarder();
    return MicroForwarder_instance;
  }

  /**
   * Add a new face to communicate with the given transport. This immediately
   * connects using the connectionInfo.
   * @param {string} uri The URI to use in the faces/query and faces/list
   * commands.
   * @param {Transport} transport An object of a subclass of Transport to use
   * for communication. If the transport object has a "setOnReceivedObject"
   * method, then use it to set the onReceivedObject callback.
   * @param {TransportConnectionInfo} connectionInfo This must be a
   * ConnectionInfo from the same subclass of Transport as transport.
   * @return {integer} The new face ID.
   */
  function addFace(uri, transport, connectionInfo)
  {
    local face = null;
    local thisForwarder = this;
    if ("setOnReceivedObject" in transport)
      transport.setOnReceivedObject
        (function(obj) { thisForwarder.onReceivedObject(face, obj); });
    face = ForwarderFace(uri, transport);

    transport.connect
      (connectionInfo,
       { onReceivedElement = function(element) {
           thisForwarder.onReceivedElement(face, element); } },
       function(){});
    faces_.append(face);

    return face.faceId;
  }

/**
   * Set the getForwardingDelay callback. When the MicroForwarder receives an
   * interest which matches the routing prefix on a face, it calls
   * getForwardingDelay as described below to check if it is OK to forward to
   * the face. This can be used to implement a simple forwarding strategy.
   * @param {function} getForwardingDelay If not null, and the interest matches
   * the routePrefix of the outgoing face, then the MicroForwarder calls
   * getForwardingDelay(interest, incomingFaceId, incomingFaceUri, outgoingFaceId,
   * outgoingFaceUri, routePrefix, cost) where interest is the incoming Interest
   * object, incomingFaceId is the ID integer of the incoming face,
   * incomingFaceUri is the URI string of the incoming face, outgoingFaceId is
   * the ID integer of the outgoing face, outgoingFaceUri is the URI string of
   * the outgoing face, routePrefix is the prefix Name of the matching outgoing
   * route, and cost is the integer cost for the outgoing face on this
   * routePrefix (or 0 if it was not specified).
   * If the getForwardingDelay callback returns 0 then
   * immediately forward to the outgoing face. (Often, 0 means "no" but in this
   * case it means "yes, forward after zero delay".) If it returns a negative
   * number, then don't forward. If getForwardingDelay returns a positive number
   * x, then forward after a delay of x milliseconds using imp.wakeup (only
   * supported on the Imp).
   * IMPORTANT: The getForwardingDelay callback is called when the routePrefix
   * matches, even if the outgoing face is the same as the incoming face. So you
   * must check if incomingFaceId == outgoingFaceId and return -1 if you don't
   * want to forward to the same face.
   */
  function setGetForwardingDelay(getForwardingDelay)
  {
    getForwardingDelay_ = getForwardingDelay;
  }

  /**
   * Find or create the FIB entry with the given name and add the ForwarderFace
   * with the given faceId.
   * @param {Name} name The name of the FIB entry.
   * @param {integer} faceId The face ID of the face for the route.
   * @param {integer} cost (optional) The cost of the next hop for the given
   * face. If a next hop for the given name and face already exists, update its
   * cost with this value. If omitted, use 0.
   * @return {bool} True for success, or false if can't find the ForwarderFace
   * with faceId.
   */
  function registerRoute(name, faceId, cost = 0)
  {
    local nexthopFace = findFace_(faceId);
    if (nexthopFace == null)
      return false;

    // Check for a FIB entry for the name and add the face.
    for (local i = 0; i < FIB_.len(); ++i) {
      local fibEntry = FIB_[i];
      if (fibEntry.name.equals(name)) {
        local nextHopIndex = fibEntry.nextHopIndexOf(nexthopFace);
        if (nextHopIndex >= 0)
          // A next hop with the face is already added, so just update its cost.
          fibEntry.nextHops[nextHopIndex].cost = cost;
        else
          // The face is not already added.
          fibEntry.nextHops.push(NextHopRecord(nexthopFace, cost));

        return true;
      }
    }

    // Make a new FIB entry.
    local fibEntry = FibEntry(name);
    fibEntry.nextHops.push(NextHopRecord(nexthopFace, cost));
    FIB_.push(fibEntry);

    return true;
  }


  /**
   * Use PacketExtensions.makeExtension to prepend the extension to the
   * extensions header that is prepended to each outgoing Interest on the given
   * face. You can call this multiple times to prepend multiple extensions.
   * @param {integer} faceId The face ID of the face for outgoing Interests. If
   * there is not face with the faceId, do nothing.
   * @param {integer} code The extension code byte value where the 5 bits of the
   * code are in the most-significant bits of the byte. For example,
   * PacketExtensionCode.GeoTag .
   * @param {integer} payload The 27-bit extension payload.
   */
  function prependInterestExtension(faceId, code, payload)
  {
    local face = findFace_(faceId);
    if (face != null)
      face.prependInterestExtension(code, payload)
  }

  /**
   * Set the log level for consoleLog statements.
   * @param {integer} logLevel The log level value as follows. 0 (default) =
   * no logging. 1 = log information of incoming and outgoing Interest and Data
   * packets.
   */
  function setLogLevel(logLevel) { logLevel_ = logLevel; }

  /**
   * This is called by the listener when an entire TLV element is received.
   * If it is an Interest, look in the FIB for forwarding. If it is a Data packet,
   * look in the PIT to match an Interest.
   * @param {ForwarderFace} face The ForwarderFace with the transport that
   * received the element.
   * @param {Buffer} element The received element.
   */
  function onReceivedElement(face, element)
  {
    local geoTag = null;
    local transmitFailed = false;
    //consoleLog(" onReceivedElement "); 
    if (PacketExtensions.isExtension(element.get(0))) {
      local i = 0;
      for (;
           i < element.len() && PacketExtensions.isExtension(element.get(i));
           i += 4) {
        local code = (element.get(i) & 0xf8);
        local payload = PacketExtensions.getPayload(element, i);

        if ((code & 0x80) != 0) {
          // We are required to process this extension.

          if (code == PacketExtensionCode.ErrorReporting) {
            if (payload == ErrorReportingPayload.TransmitFailed)
            {
              //consoleLog("Transmit failure reported");  
              transmitFailed = true;
            }
            else {
              // Error: Unrecognized error payload. Drop the packet.
              //consoleLog("Error: Unrecognized error payload. Drop the packet.");  // operant
              return;
            }
          }
          else {
            // Error: Unrecognized required header. Drop the packet.
            //consoleLog("Error: Unrecognized required header. Drop the packet.");  // operant
            return;
          }
        }
        else {
          // This extension is optional.
          if (code == PacketExtensionCode.GeoTag) {
            if (geoTag == null)
              // Get the first GeoTag.
              geoTag = payload;
          }
        }
      }

      // Now strip the packet extensions header so we can decode.
      element = element.slice(i);
    }

    local interest = null;
    local data = null;
    // Use Buffer.get to avoid using the metamethod.
    if (element.get(0) == Tlv.Interest || element.get(0) == Tlv.Data) {
      local decoder = TlvDecoder(element);
      if (decoder.peekType(Tlv.Interest, element.len())) {
        interest = Interest();
        interest.wireDecode(element, TlvWireFormat.get());

        interest.setGeoTag(geoTag);
      }
      else if (decoder.peekType(Tlv.Data, element.len())) {
        data = Data();
        data.wireDecode(element, TlvWireFormat.get());
      }
    }

    local nowSeconds = NdnCommon.getNowSeconds();
    // Remove timed-out PIT entries
    // Iterate backwards so we can remove the entry and keep iterating.
    for (local i = PIT_.len() - 1; i >= 0; --i) {
      local entry = PIT_[i];
      // For removal, we also check the timeoutEndSeconds in case it is greater
      // than entryEndSeconds.
      if (nowSeconds >= entry.entryEndSeconds &&
          nowSeconds >= entry.timeoutEndSeconds) {
        //consoleLog("INT TIMEOUT");  
        removePitEntry_(i);
      }
      else if (nowSeconds >= entry.timeoutEndSeconds) {
        // Timed out, so set inFace_ null which prevents using the PIT entry to
        // return a Data packet, but we keep the PIT entry to check for a
        // duplicate nonce. (If a fresh Interest arrives with the same name, a
        // new PIT entry will be created.)
        entry.inFace_ = null;
      }
    }
    // Remove timed-out Data retransmit queue entries.
    for (local i = dataRetransmitQueue_.len() - 1; i >= 0; --i) {
      if (nowSeconds >= dataRetransmitQueue_[i].timeoutEndSeconds_) {
        dataRetransmitQueue_[i].isRemoved_ = true;
        dataRetransmitQueue_.remove(i);
      }
    }

    // Now process as Interest or Data.
    if (interest != null) 
    {
      //consoleLog(" Processing Interest " + interest.getName() + " ");  
      local forwardingDelayMs = 0;
      if (transmitFailed) 
      {
          // register a failed transmission in history by calling get forwarding delay
          if (getForwardingDelay_ != null) {
              //consoleLog("calling getForwardingDelay_ from NACK");
              forwardingDelayMs = getForwardingDelay_(interest, 0, 0, 0, 0, 0, true);
              //consoleLog(forwardingDelayMs);
          }
        // Find the PIT entry of the failed transmission.
        //consoleLog(" Interest TX failed ");  
        for (local i = 0; i < PIT_.len(); ++i) {
          local entry = PIT_[i];
          if (entry.interest.getNonce().equals(interest.getNonce()) &&
              entry.interest.getName().equals(interest.getName())) {

            // This will only schedule if there are more retransmit tries.
            //consoleLog(" Scheduling Interest retransmission ");  // operant
            entry.scheduleRetransmit(face, this);
            return;
          }
        }

        return;
      }

      if (localhostNamePrefix.match(interest.getName())) {
        // Ignore localhost.
        //consoleLog(" Ignoring localhost ");  // operant
        return;
      }

      if (localhopNamePrefix.match(interest.getName()))
        // Ignore localhop.
        return;        

      if (localhopNamePrefix.match(interest.getName()))
        // Ignore localhop.
        return;

      // First check for a duplicate nonce on any face.
      for (local i = 0; i < PIT_.len(); ++i) {
        //consoleLog(" Checking for duplicate nonce: " + interest.getNonce().toHex() + " ");  
        local entry = PIT_[i];
        if (entry.interest.getNonce().equals(interest.getNonce())) {

          if (entry.retransmitFace_ != null &&
              entry.interest.getName().equals(interest.getName())) {
            // The Interest had a transmitFailed and was scheduled for
            // retransmission, but another forwarder has transmitted it, so
            // cancel retransmissions and set outFace_ null so that this PIT
            // entry is not used to forward the Data packet.
            // TODO: What if face != entry.retransmitFace_?
            // TODO: What if retransmission is scheduled on multiple faces?

            //consoleLog(" PIT entry for Interest scheduled for retransmission canceled; nonce: " + interest.getNonce().toHex() + " ");  

            entry.retransmitFace_ = null;
            entry.outFace_ = null;
            return;
          }

          // Drop the duplicate nonce.
          //consoleLog("INT DROP");  
          return;
        }
      }

      // Check for a duplicate Interest.
      local timeoutEndSeconds;
      if (interest.getInterestLifetimeMilliseconds() != null)
        timeoutEndSeconds = nowSeconds + (interest.getInterestLifetimeMilliseconds() / 1000.0).tointeger();
      else
        // Use a default timeout.
        timeoutEndSeconds = nowSeconds + 4;
      local entryEndSeconds =
        nowSeconds + (minPitEntryLifetimeMilliseconds_ / 1000.0).tointeger();
      for (local i = 0; i < PIT_.len(); ++i) {
        local entry = PIT_[i];
        // TODO: Check interest equality of appropriate selectors.

        if (entry.inFace_ == face &&
            entry.interest.getName().equals(interest.getName())) {
            //consoleLog("Duplicate Interest");  // operant
            // Duplicate PIT entry.
            // Update the interest timeout.
            if (timeoutEndSeconds > entry.timeoutEndSeconds)
            entry.timeoutEndSeconds = timeoutEndSeconds;
          // Also update the PIT entry timeout.
          entry.entryEndSeconds = entryEndSeconds;

          return;
        }
      }

      // Add to the PIT.
      local pitEntry = PitEntry
        (interest, face, timeoutEndSeconds, entryEndSeconds, maxRetransmitRetries_);
      PIT_.append(pitEntry);

      if (broadcastNamePrefix.match(interest.getName())) {
        // Special case: broadcast to all faces.
        for (local i = 0; i < faces_.len(); ++i) {
          local outFace = faces_[i];
          // Don't send the interest back to where it came from.
          if (outFace != face) {
            // For now, don't add an extensions header to broadcast Interests.
            pitEntry.outFace_ = outFace;
            outFace.sendBuffer(element);
          }
        }
      }
      else {
        // Send the interest to the faces in matching FIB entries.
        //consoleLog("Sending Interest to FIB entries");
        for (local i = 0; i < FIB_.len(); ++i) {
          local fibEntry = FIB_[i];

          // TODO: Need to check all for longest prefix match?
          if (fibEntry.name.match(interest.getName())) {
            for (local j = 0; j < fibEntry.nextHops.len(); ++j) {
              local outFace = fibEntry.nextHops[j].face;
              local cost = fibEntry.nextHops[j].cost;

              // If getForwardingDelay_ is not defined, don't send the interest
              // back to where it came from.
              if (!(getForwardingDelay_ == null && outFace == face)) {
                local outBuffer = element;
                if (outFace.interestExtensionsHeader != null)
                  // Prepend the extensions header.
                  outBuffer = Buffer.concat
                    ([outFace.interestExtensionsHeader.buf(), outBuffer]);

<<<<<<< HEAD

=======
                // Set to 0 to forward unless getForwardingDelay overrides.
                local forwardingDelayMs = 0;
>>>>>>> 4c70afae
                if (getForwardingDelay_ != null)
                  // Note that getForwardingDelay_  is called even if outFace == face.
                  //consoleLog("calling getForwardingDelay_ from FIB");
                  forwardingDelayMs = getForwardingDelay_
                    (interest, face.faceId, face.uri, outFace.faceId, outFace.uri,
                     fibEntry.name, cost);
<<<<<<< HEAD
                  //consoleLog(forwardingDelayMs);
=======
>>>>>>> 4c70afae

                pitEntry.outFace_ = outFace;

                if (forwardingDelayMs == 0) {
                  // Forward now.
                  //consoleLog("INT FWD NOW " + outFace.uri);  // operant
                  outFace.sendBuffer(outBuffer);
                }
                else if (forwardingDelayMs > 0) {
                  // Forward after a delay. Specify seconds.
                  imp.wakeup(forwardingDelayMs / 1000.0,
                    function() { outFace.sendBuffer(outBuffer); });
                }
              }
            }
          }
        }
      }
    }
    else if (data != null) {

      //consoleLog("RX");

      if (transmitFailed) {
        // Find the queue entry of the failed transmission.
        for (local i = 0; i < dataRetransmitQueue_.len(); ++i) {
          local entry = dataRetransmitQueue_[i];
          if (entry.data_.getName().equals(data.getName())) {
            // This will only schedule if there are more retransmit tries.
            entry.scheduleRetransmit(face, this);
            return;
          }
        }

        // This data packet was not scheduled for retransmit, so schedule it.
        local entry = DataRetransmitEntry(data, maxRetransmitRetries_);
        dataRetransmitQueue_.append(entry);
        entry.scheduleRetransmit(face, this);
        return;
      }

      // Send the data packet to the face for each matching PIT entry.
      // Iterate backwards so we can remove the entry and keep iterating.
      local matchingPitEntry = false;
      for (local i = PIT_.len() - 1; i >= 0; --i) {
        local entry = PIT_[i];

        // Note: entry.outFace_ is null when waiting to retransmit after a
        // failed transmission, so ignore the PIT entry.
        if (entry.inFace_ != null && entry.outFace_ != null &&
            entry.interest.matchesData(data)) {

          //consoleLog("TX Data " + entry.inFace_.uri + " at " + hardware.millis()); 
          matchingPitEntry = true;
          // Remove the entry before sending.

          entry.inFace_.sendBuffer(element);

          // The PIT entry is consumed, so set inFace_ null which prevents using
          // it to return another Data packet, but we keep the PIT entry to
          // check for a duplicate nonce. It will be deleted after
          // entryEndSeconds. (If a fresh Interest arrives with the same name, a
          // new PIT entry will be created.)
          entry.inFace_ = null;

        } 
      }
      if (!matchingPitEntry){
          //consoleLog("DATA DROP");  
      }
    }
  }

  /**
   * This is called when an object is received on a local face.
   * @param {ForwarderFace} face The ForwarderFace with the transport that
   * received the object.
   * @param {table} obj A Squirrel table where obj.type is a string.
   */
  function onReceivedObject(face, obj)
  {
    if (!(typeof obj == "table" && "type" in obj))
      return;

    if (obj.type == "rib/register") {
      local faceId;
      if ("faceId" in obj && obj.faceId != null)
        faceId = obj.faceId;
      else
        // Use the requesting face.
        faceId = face.faceId;

      local cost = 0;
      if ("cost" in obj)
        cost = obj.cost;

      if (!registerRoute(Name(obj.nameUri), faceId, cost))
        // TODO: Send error reply?
        return;

      obj.statusCode <- 200;
      face.sendObject(obj);
    }
  }

  /**
   * If entry.nRetransmitRetries_ is still greater than zero, get the random
   * delay between minRetransmitDelayMilliseconds_ and
   * maxRetransmitDelayMilliseconds_, and use
   * delayedCallTable_.callLater to call entry.onRetransmit_() after the delay.
   * (This is an internal method, for example called by PitEntry.
   * @param {object} The object with integer nRetransmitRetries_ and the method
   * of no arguments onRetransmit_().
   */
  function delayedRetransmit(entry)
  {
    if (entry.nRetransmitRetries_ <= 0)
      return;

    local delayRangeMilliseconds =
      maxRetransmitDelayMilliseconds_ - minRetransmitDelayMilliseconds_;
    local delayMilliseconds =
      minRetransmitDelayMilliseconds_ +
      (1.0 * math.rand() / RAND_MAX) * delayRangeMilliseconds;

     // consoleLog("RESCHED TX");  // operant

    // Set the delayed call.
    delayedCallTable_.callLater
      (delayMilliseconds, function() { entry.onRetransmit_(); });
  }

  /**
   * A private method to find the face in faces_ with the faceId.
   * @param {integer} The faceId.
   * @return {ForwarderFace} The ForwarderFace, or null if not found.
   */
  function findFace_(faceId)
  {
    for (local i = 0; i < faces_.len(); ++i) {
      if (faces_[i].faceId == faceId)
        return faces_[i];
    }

    return null;
  }

  /**
   * Mark the PitEntry at PIT_[i] as removed (in case something references it)
   * and remove it.
   */
  function removePitEntry_(i)
  {
    PIT_[i].isRemoved_ = true;
    PIT_.remove(i);
  }
}

// We use a global variable because static member variables are immutable.
MicroForwarder_instance <- null;

/**
 * A PitEntry is used in the PIT to record the face on which an Interest came 
 * in. (This is not to be confused with the entry object used by the application
 * library's PendingInterestTable class.)
 */
class PitEntry {
  interest = null;
  inFace_ = null;
  // timeoutEndSeconds is based on the Interest lifetime.
  timeoutEndSeconds = null;
  // entryEndSeconds is when this entry should be removed. (The entry is kept
  // around longer than the Interest lifetime to detect a duplicate nonce.)
  entryEndSeconds = null;
  isRemoved_ = false;
  // TODO: This should be a list for retries on multiple faces.
  nRetransmitRetries_ = 0;
  retransmitFace_ = null;
  outFace_ = null;

  debugEnable_ = false; // operant
  logEnable_ = false; // operant


  /**
   * Create a PitEntry for the interest and incoming face.
   * @param {Interest} interest The pending Interest.
   * @param {ForwarderFace} inFace The Interest's incoming face (and where the
   * matching Data packet will be sent).
   * @param {integer} timeoutEndSeconds The time in seconds (based on
   * NdnCommon.getNowSeconds()) when the interest times out.
   * @param {integer} entryEndSeconds The time in seconds (based on
   * NdnCommon.getNowSeconds()) when this entry should be removed.
   * @param {integer} nRetransmitRetries The initial number of retransmit
   * retries.
   */
  constructor
    (interest, inFace, timeoutEndSeconds, entryEndSeconds, nRetransmitRetries)
  {
    this.interest = interest;
    this.inFace_ = inFace;
    this.timeoutEndSeconds = timeoutEndSeconds;
    this.entryEndSeconds = entryEndSeconds;
    nRetransmitRetries_ = nRetransmitRetries;
  }

  /**
   * Schedule to retransmit this interest after a random delay between
   * minRetransmitDelayMilliseconds_ and maxRetransmitDelayMilliseconds_. Since
   * we are scheduling a retransmit, assume the send to outFace_ failed and set
   * it to null. If already scheduled for retransmit, don't retransmit. If
   * nRetransmitRetries_ is zero, don't retransmit. If isRemoved_ becomes true
   * while waiting to retransmit, don't retransmit.
   * @param {ForwarderFace} The face on which to retransmit the interest.
   * @param {MicroForwarder} forwarder This calls forwarder.delayedRetransmit().
   */
  function scheduleRetransmit(retransmitFace, forwarder)
  {
    outFace_ = null;

    //consoleLog(" Interest retransmission being scheduled; # of retries: " + nRetransmitRetries_ + " ");  // operant

    if (retransmitFace_ != null)
      // Already scheduled for retransmit.
      return;

    if (nRetransmitRetries_ <= 0)
      return;



    retransmitFace_ = retransmitFace;
    forwarder.delayedRetransmit(this);
  }

  /**
   * This is the callback from delayedCallTable_.callLater. Decrement
   * nRetransmitRetries_ and retransmit the Interest on retransmitFace_,
   * including retransmitFace_.interestExtensionsHeader (if any). Set
   * outFace_ to retransmitFace_ to indicate that the packet is under
   * transmission, then set retransmitFace_ to null since we are no longer
   * waiting to transmit. If isRemoved_, do nothing.

   */
  function onRetransmit_()
  {
    if (isRemoved_)
      // This PitEntry was removed while waiting to retransmit.
      return;
  
    if (nRetransmitRetries_ <= 0 || retransmitFace_ == null)
      // We don't really expect this.
      return;

    if (inFace_ == null)
      // This entry was invalidated (e.g., due to interest timeout).
      return;

    nRetransmitRetries_ -= 1;

    // Retransmit.
    local outBuffer = interest.wireEncode().buf();
    if (retransmitFace_.interestExtensionsHeader != null)
      // Prepend the extensions header.
      outBuffer = Buffer.concat
        ([retransmitFace_.interestExtensionsHeader.buf(), outBuffer]);
    outFace_ = retransmitFace_;
    retransmitFace_ = null;
    try {
      outFace_.sendBuffer(outBuffer);
    } catch (ex) {
      // Log and ignore the exception so that we continue and try again.
      consoleLog("Error in sendBuffer: " + ex);
    }
  }
}

/**
 * A FibEntry is used in the FIB to match a registered name with related next
 * hop records.
 * @param {Name} name The registered name for this FIB entry.
 */
class FibEntry {
  name = null;
  nextHops = null; // array of NextHopRecord

  constructor (name)
  {
    this.name = name;
    this.nextHops = [];
  }

  /**
   * Get the index in nextHops of the NextHopRecord with the given face.
   * @param {ForwarderFace} The face to search for.
   * @return {integer} The index in nextHops of the matching NextHopRecord, or
   * -1 if not found.
   */
  function nextHopIndexOf(face)
  {
    for (local i = 0; i < this.nextHops.len(); ++i) {
      if (this.nextHops[i].face == face)
        return i;
    }

    return -1;
  }
}

/**
 * A FibEntry holds a list of NextHopRecord where each record has a
 * ForwarderFace and its related cost.
 * @param {Name} name The registered name for this FIB entry.
 */
class NextHopRecord {
  face = null;  // ForwarderFace
  cost = 0;

  /**
   * Create a NextHopRecord with the given values.
   * @param {ForwarderFace} face The ForwarderFace for this next hop.
   * @param {integer} cost The cost of this next hop on the given face.
   */
  constructor (face, cost)
  {
    this.face = face;
    this.cost = cost;
  }
}

/**
 * A ForwarderFace is used by the faces list to represent a connection using the
 * given Transport.
 */
class ForwarderFace {
  uri = null;
  transport = null;
  faceId = null;
  // extensionsHeader is a Blob with the encoded header, or null if none.
  interestExtensionsHeader = null;

  /**
   * Create a ForwarderFace and set the faceId to a unique value.
   * @param {string} uri The URI to use in the faces/query and faces/list
   * commands.
   * @param {Transport} transport Communicate using the Transport object. You
   * must call transport.connect with an elementListener object whose
   * onReceivedElement(element) calls
   * microForwarder.onReceivedElement(face, element), with this face. If available
   * the transport's onReceivedObject(obj) should call
   * microForwarder.onReceivedObject(face, obj), with this face.
   */
  constructor(uri, transport)
  {
    this.uri = uri;
    this.transport = transport;
    this.faceId = ++ForwarderFace_lastFaceId;
  }

  /**
   * Check if this face is still enabled.
   * @returns {bool} True if this face is still enabled.
   */
  function isEnabled() { return transport != null; }

  /**
   * Disable this face so that isEnabled() returns false.
   */
  function disable() { transport = null; };

  /**
   * Send the object to the transport, if this face is still enabled.
   * @param {object} obj The object to send.
   */
  function sendObject(obj)
  {
    if (transport != null && "sendObject" in transport)
      transport.sendObject(obj);
  }

  /**
   * Send the buffer to the transport, if this face is still enabled.
   * @param {Buffer} buffer The bytes to send.
   */
  function sendBuffer(buffer)
  {
    if (this.transport != null)
      this.transport.send(buffer);
  }

  /**
   * Use PacketExtensions.makeExtension to prepend the extension to the
   * extensions header that is prepended to each outgoing Interest. You can call
   * this multiple times to prepend multiple extensions.
   * @param {integer} code The extension code byte value where the 5 bits of the
   * code are in the most-significant bits of the byte. For example,
   * PacketExtensionCode.GeoTag .
   * @param {integer} payload The 27-bit extension payload.
   */
  function prependInterestExtension(code, payload)
  {
    local extension = PacketExtensions.makeExtension(code, payload);

    if (interestExtensionsHeader == null)
      // Set the first extension.
      interestExtensionsHeader = extension;
    else
      // Prepend the extension.
      interestExtensionsHeader = Blob
        (Buffer.concat([extension.buf(), interestExtensionsHeader.buf()]),
         false)
  }
}

/**
 * A DataRetransmitEntry is created to track the retransmission of a Data
 * packet.
 */
class DataRetransmitEntry {
  data_ = null;
  isRemoved_ = false;
  // TODO: This should be a list for retries on multiple faces.
  nRetransmitRetries_ = 0;
  retransmitFace_ = null;
  outFace_ = null;
  timeoutEndSeconds_ = 0;
  // TIMEOUT_SECONDS is enough time to get a transmit nack.
  static TIMEOUT_SECONDS = 4;

  /**
   * Create a DataRetransmitEntry for the Data packet. Then you should call
   * scheduleRetransmit.
   * @param {Data} The Data packet to retransmit.
   * @param {integer} nRetransmitRetries The initial number of retransmit
   * retries.
   */
  constructor(data, nRetransmitRetries)
  {
    data_ = data;
    nRetransmitRetries_ = nRetransmitRetries;
    timeoutEndSeconds_ = NdnCommon.getNowSeconds() + TIMEOUT_SECONDS;
  }

  /**
   * Schedule to retransmit the Data packet after a random delay between
   * minRetransmitDelayMilliseconds_ and maxRetransmitDelayMilliseconds_. Since
   * we are scheduling a retransmit, assume the send to outFace_ failed and set
   * it to null. If already scheduled for retransmit, don't retransmit. If
   * nRetransmitRetries_ is zero, don't retransmit. If isRemoved_ becomes true
   * while waiting to retransmit, don't retransmit.
   * @param {ForwarderFace} retransmitFace The face on which to retransmit the
   * Data packet.
   * @param {MicroForwarder} forwarder This calls forwarder.delayedRetransmit().
   */
  function scheduleRetransmit(retransmitFace, forwarder)
  {
    outFace_ = null;
  
    if (retransmitFace_ != null)
      // Already scheduled for retransmit.
      return;

    if (nRetransmitRetries_ <= 0)
      return;

    retransmitFace_ = retransmitFace;
    forwarder.delayedRetransmit(this);
  }

  /**
   * This is the callback from delayedCallTable_.callLater. Decrement
   * nRetransmitRetries_ and retransmit the Data on retransmitFace_. Set
   * outFace_ to retransmitFace_ to indicate that the packet is under
   * transmission, then set retransmitFace_ to null since we are no longer
   * waiting to transmit. Also reset timeoutEndSeconds_. If isRemoved_, do
   * nothing.
   */
  function onRetransmit_()
  {
    if (isRemoved_)
      // This entry was removed while waiting to retransmit.
      return;

    if (nRetransmitRetries_ <= 0 || retransmitFace_ == null)
      // We don't really expect this.
      return;

    nRetransmitRetries_ -= 1;

    outFace_ = retransmitFace_;
    retransmitFace_ = null;
    timeoutEndSeconds_ = NdnCommon.getNowSeconds() + TIMEOUT_SECONDS;
    try {
      outFace_.sendBuffer(data_.wireEncode().buf());
    } catch (ex) {
      // Log and ignore the exception so that we continue and try again.
      consoleLog("Error in sendBuffer: " + ex);
    }
  }
}

ForwarderFace_lastFaceId <- 0;<|MERGE_RESOLUTION|>--- conflicted
+++ resolved
@@ -437,22 +437,13 @@
                   outBuffer = Buffer.concat
                     ([outFace.interestExtensionsHeader.buf(), outBuffer]);
 
-<<<<<<< HEAD
-
-=======
-                // Set to 0 to forward unless getForwardingDelay overrides.
-                local forwardingDelayMs = 0;
->>>>>>> 4c70afae
                 if (getForwardingDelay_ != null)
                   // Note that getForwardingDelay_  is called even if outFace == face.
                   //consoleLog("calling getForwardingDelay_ from FIB");
                   forwardingDelayMs = getForwardingDelay_
                     (interest, face.faceId, face.uri, outFace.faceId, outFace.uri,
                      fibEntry.name, cost);
-<<<<<<< HEAD
                   //consoleLog(forwardingDelayMs);
-=======
->>>>>>> 4c70afae
 
                 pitEntry.outFace_ = outFace;
 
